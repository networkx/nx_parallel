--- conflicted
+++ resolved
@@ -1,10 +1,6 @@
-<<<<<<< HEAD
 import random
+import types
 import time
-import types
-=======
-import time
->>>>>>> 94adb090
 
 import networkx as nx
 import pandas as pd
