from joblib import Parallel, delayed
from networkx.algorithms.centrality.betweenness import (
    _accumulate_basic,
    _accumulate_endpoints,
    _rescale,
    _single_source_dijkstra_path_basic,
    _single_source_shortest_path_basic,
)
from networkx.utils import py_random_state
import nx_parallel as nxp

__all__ = ["betweenness_centrality"]


@py_random_state(5)
def betweenness_centrality(
    G, k=None, normalized=True, weight=None, endpoints=False, seed=None, get_chunks=None
):
    """The parallel computation is implemented by dividing the
    nodes into chunks and computing betweenness centrality for each chunk concurrently.

    networkx.betweenness_centrality : https://networkx.org/documentation/stable/reference/algorithms/generated/networkx.algorithms.centrality.betweenness_centrality.html
    """
    if hasattr(G, "graph_object"):
        G = G.graph_object

    if k is None:
        nodes = G.nodes
    else:
        nodes = seed.sample(list(G.nodes), k)

    if get_chunks is not None:
        node_chunks = get_chunks(nodes)
    else:
        node_chunks = nxp.create_iterables(G, "node", nodes)

<<<<<<< HEAD
    bt_cs = Parallel(n_jobs=-1)(
=======
    bt_cs = Parallel(n_jobs=total_cores)(
>>>>>>> 4852fc82
        delayed(_betweenness_centrality_node_subset)(G, chunk, weight, endpoints)
        for chunk in node_chunks
    )

    # Reducing partial solution
    bt_c = bt_cs[0]
    for bt in bt_cs[1:]:
        for n in bt:
            bt_c[n] += bt[n]

    betweenness = _rescale(
        bt_c,
        len(G),
        normalized=normalized,
        directed=G.is_directed(),
        k=k,
        endpoints=endpoints,
    )
    return betweenness


def _betweenness_centrality_node_subset(G, nodes, weight=None, endpoints=False):
    betweenness = dict.fromkeys(G, 0.0)
    for s in nodes:
        # single source shortest paths
        if weight is None:  # use BFS
            S, P, sigma, _ = _single_source_shortest_path_basic(G, s)
        else:  # use Dijkstra's algorithm
            S, P, sigma, _ = _single_source_dijkstra_path_basic(G, s, weight)
        # accumulation
        if endpoints:
            betweenness, delta = _accumulate_endpoints(betweenness, S, P, sigma, s)
        else:
            betweenness, delta = _accumulate_basic(betweenness, S, P, sigma, s)
    return betweenness<|MERGE_RESOLUTION|>--- conflicted
+++ resolved
@@ -34,11 +34,8 @@
     else:
         node_chunks = nxp.create_iterables(G, "node", nodes)
 
-<<<<<<< HEAD
-    bt_cs = Parallel(n_jobs=-1)(
-=======
+
     bt_cs = Parallel(n_jobs=total_cores)(
->>>>>>> 4852fc82
         delayed(_betweenness_centrality_node_subset)(G, chunk, weight, endpoints)
         for chunk in node_chunks
     )
