--- conflicted
+++ resolved
@@ -3,15 +3,6 @@
 """
 
 from joblib import Parallel, delayed
-<<<<<<< HEAD
-=======
-from networkx.algorithms.shortest_paths.weighted import (
-    _weight_function,
-    _dijkstra,
-    _bellman_ford,
-    single_source_bellman_ford_path,
-)
->>>>>>> 882646bf
 import nx_parallel as nxp
 from networkx.algorithms.shortest_paths.weighted import (
     single_source_dijkstra,
@@ -19,6 +10,9 @@
     single_source_dijkstra_path,
     single_source_bellman_ford_path,
     single_source_bellman_ford_path_length,
+    _weight_function,
+    _dijkstra,
+    _bellman_ford,
 )
 
 __all__ = [
@@ -27,6 +21,7 @@
     "all_pairs_dijkstra_path",
     "all_pairs_bellman_ford_path_length",
     "all_pairs_bellman_ford_path",
+    "johnson",
 ]
 
 
@@ -204,18 +199,11 @@
         delayed(_process_node_chunk)(node_chunk) for node_chunk in node_chunks
     )
 
-<<<<<<< HEAD
     for path_length_chunk in Parallel(n_jobs=nxp.cpu_count())(
         path_lengths_chunk_generator
     ):
         for path_length in path_length_chunk:
             yield path_length
-=======
-__all__ = [
-    "all_pairs_bellman_ford_path",
-    "johnson",
-]
->>>>>>> 882646bf
 
 
 def all_pairs_bellman_ford_path(G, weight="weight"):
