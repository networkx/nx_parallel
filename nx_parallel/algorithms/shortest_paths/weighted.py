"""
Shortest path parallel algorithms for weighted graphs.
"""

from joblib import Parallel, delayed
import nx_parallel as nxp
from networkx.algorithms.shortest_paths.weighted import (
    single_source_dijkstra,
    single_source_dijkstra_path_length,
    single_source_dijkstra_path,
    single_source_bellman_ford_path,
    single_source_bellman_ford_path_length,
    _weight_function,
    _dijkstra,
    _bellman_ford,
)

__all__ = [
    "all_pairs_dijkstra",
    "all_pairs_dijkstra_path_length",
    "all_pairs_dijkstra_path",
    "all_pairs_bellman_ford_path_length",
    "all_pairs_bellman_ford_path",
    "johnson",
]


<<<<<<< HEAD
def all_pairs_dijkstra(G, cutoff=None, weight="weight", get_chunks="chunks"):
    """The parallel implementation first divides the nodes into chunks and then
    creates a generator to lazily compute shortest paths and lengths for each
    `node_chunk`, and then employs joblib's `Parallel` function to execute these
    computations in parallel across all available CPU cores.

    Parameters
    ------------
    get_chunks : str, function (default = "chunks")
        A function that takes in an iterable of all the nodes as input and returns
        an iterable `node_chunks`. The default chunking is done by slicing the
        `G.nodes` into `n` chunks, where `n` is the number of CPU cores.

    networkx.all_pairs_dijkstra : https://networkx.org/documentation/stable/reference/algorithms/generated/networkx.algorithms.shortest_paths.weighted.all_pairs_dijkstra.html#all-pairs-dijkstra
    """

    def _process_node_chunk(node_chunk):
        return [
            (node, (single_source_dijkstra(G, node, cutoff=cutoff, weight=weight)))
            for node in node_chunk
        ]

    if hasattr(G, "graph_object"):
        G = G.graph_object

    nodes = G.nodes
    total_cores = nxp.cpu_count()

    if get_chunks == "chunks":
        num_in_chunk = max(len(nodes) // total_cores, 1)
        node_chunks = nxp.chunks(nodes, num_in_chunk)
    else:
        node_chunks = get_chunks(nodes)

    paths_chunk_generator = (
        delayed(_process_node_chunk)(node_chunk) for node_chunk in node_chunks
    )

    for path_chunk in Parallel(n_jobs=nxp.cpu_count())(paths_chunk_generator):
        for path in path_chunk:
            yield path


def all_pairs_dijkstra_path_length(
    G, cutoff=None, weight="weight", get_chunks="chunks"
):
    """The parallel implementation first divides the nodes into chunks and then
    creates a generator to lazily compute shortest paths lengths for each node in
    `node_chunk`, and then employs joblib's `Parallel` function to execute these
    computations in parallel across all available CPU cores.

    Parameters
    ------------
    get_chunks : str, function (default = "chunks")
        A function that takes in an iterable of all the nodes as input and returns
        an iterable `node_chunks`. The default chunking is done by slicing the
        `G.nodes` into `n` chunks, where `n` is the number of CPU cores.

    networkx.all_pairs_dijkstra_path_length : https://networkx.org/documentation/stable/reference/algorithms/generated/networkx.algorithms.shortest_paths.weighted.all_pairs_dijkstra_path_length.html#all-pairs-dijkstra-path-length
    """

    def _process_node_chunk(node_chunk):
        return [
            (
                node,
                single_source_dijkstra_path_length(
                    G, node, cutoff=cutoff, weight=weight
                ),
            )
            for node in node_chunk
        ]

    if hasattr(G, "graph_object"):
        G = G.graph_object

    nodes = G.nodes
    total_cores = nxp.cpu_count()

    if get_chunks == "chunks":
        num_in_chunk = max(len(nodes) // total_cores, 1)
        node_chunks = nxp.chunks(nodes, num_in_chunk)
    else:
        node_chunks = get_chunks(nodes)

    paths_chunk_generator = (
        delayed(_process_node_chunk)(node_chunk) for node_chunk in node_chunks
    )

    for path_chunk in Parallel(n_jobs=nxp.cpu_count())(paths_chunk_generator):
        for path in path_chunk:
            yield path


def all_pairs_dijkstra_path(G, cutoff=None, weight="weight", get_chunks="chunks"):
    """The parallel implementation first divides the nodes into chunks and then
    creates a generator to lazily compute shortest paths for each `node_chunk`, and
=======
def all_pairs_bellman_ford_path(G, weight="weight", get_chunks="chunks"):
    """The parallel implementation first divides the nodes into chunks and then
    creates a generator to lazily compute shortest paths for each node_chunk, and
>>>>>>> ea652830
    then employs joblib's `Parallel` function to execute these computations in
    parallel across all available CPU cores.

    Parameters
    ------------
    get_chunks : str, function (default = "chunks")
        A function that takes in an iterable of all the nodes as input and returns
        an iterable `node_chunks`. The default chunking is done by slicing the
        `G.nodes` into `n` chunks, where `n` is the number of CPU cores.
<<<<<<< HEAD

    networkx.all_pairs_dijkstra_path : https://networkx.org/documentation/stable/reference/algorithms/generated/networkx.algorithms.shortest_paths.weighted.all_pairs_dijkstra_path.html#all-pairs-dijkstra-path
    """

    def _process_node_chunk(node_chunk):
        return [
            (node, single_source_dijkstra_path(G, node, cutoff=cutoff, weight=weight))
            for node in node_chunk
        ]

    if hasattr(G, "graph_object"):
        G = G.graph_object

    nodes = G.nodes
    total_cores = nxp.cpu_count()

    if get_chunks == "chunks":
        num_in_chunk = max(len(nodes) // total_cores, 1)
        node_chunks = nxp.chunks(nodes, num_in_chunk)
    else:
        node_chunks = get_chunks(nodes)

    paths_chunk_generator = (
        delayed(_process_node_chunk)(node_chunk) for node_chunk in node_chunks
    )

    for path_chunk in Parallel(n_jobs=nxp.cpu_count())(paths_chunk_generator):
        for path in path_chunk:
            yield path


def all_pairs_bellman_ford_path_length(G, weight="weight", get_chunks="chunks"):
    """The parallel implementation first divides the nodes into chunks and then
    creates a generator to lazily compute shortest paths lengths for each node in
    `node_chunk`, and then employs joblib's `Parallel` function to execute these
    computations in parallel across all available CPU cores.

    Parameters
    ------------
    get_chunks : str, function (default = "chunks")
        A function that takes in an iterable of all the nodes as input and returns
        an iterable `node_chunks`. The default chunking is done by slicing the
        `G.nodes` into `n` chunks, where `n` is the number of CPU cores.

    networkx.all_pairs_bellman_ford_path_length : https://networkx.org/documentation/stable/reference/algorithms/generated/networkx.algorithms.shortest_paths.weighted.all_pairs_bellman_ford_path_length.html#all-pairs-bellman-ford-path-length
    """

    def _process_node_chunk(node_chunk):
        return [
            (node, single_source_bellman_ford_path_length(G, node, weight=weight))
            for node in node_chunk
        ]

    if hasattr(G, "graph_object"):
        G = G.graph_object

    nodes = G.nodes
    total_cores = nxp.cpu_count()

    if get_chunks == "chunks":
        num_in_chunk = max(len(nodes) // total_cores, 1)
        node_chunks = nxp.chunks(nodes, num_in_chunk)
    else:
        node_chunks = get_chunks(nodes)

    path_lengths_chunk_generator = (
        delayed(_process_node_chunk)(node_chunk) for node_chunk in node_chunks
    )

    for path_length_chunk in Parallel(n_jobs=nxp.cpu_count())(
        path_lengths_chunk_generator
    ):
        for path_length in path_length_chunk:
            yield path_length


def all_pairs_bellman_ford_path(G, weight="weight"):
    """The parallel computation is implemented by computing the
    shortest paths for each node concurrently.
=======
>>>>>>> ea652830

    networkx.all_pairs_bellman_ford_path : https://networkx.org/documentation/stable/reference/algorithms/generated/networkx.algorithms.shortest_paths.weighted.all_pairs_bellman_ford_path.html#all-pairs-bellman-ford-path
    """

    def _process_node_chunk(node_chunk):
        return [
            (node, single_source_bellman_ford_path(G, node, weight=weight))
            for node in node_chunk
        ]

    if hasattr(G, "graph_object"):
        G = G.graph_object

    nodes = G.nodes
    total_cores = nxp.cpu_count()

    if get_chunks == "chunks":
        num_in_chunk = max(len(nodes) // total_cores, 1)
        node_chunks = nxp.chunks(nodes, num_in_chunk)
    else:
        node_chunks = get_chunks(nodes)

    paths_chunk_generator = (
        delayed(_process_node_chunk)(node_chunk) for node_chunk in node_chunks
    )

    for path_chunk in Parallel(n_jobs=nxp.cpu_count())(paths_chunk_generator):
        for path in path_chunk:
            yield path


def johnson(G, weight="weight", get_chunks="chunks"):
    """The parallel computation is implemented by dividing the
    nodes into chunks and computing the shortest paths using Johnson's Algorithm
    for each chunk in parallel.

    Parameters
    ------------
    get_chunks : str, function (default = "chunks")
        A function that takes in an iterable of all the nodes as input and returns
        an iterable `node_chunks`. The default chunking is done by slicing the
        `G.nodes` into `n` chunks, where `n` is the number of CPU cores.

    networkx.johnson : https://networkx.org/documentation/stable/reference/algorithms/generated/networkx.algorithms.shortest_paths.weighted.johnson.html#johnson
    """
    if hasattr(G, "graph_object"):
        G = G.graph_object

    dist = {v: 0 for v in G}
    pred = {v: [] for v in G}
    weight = _weight_function(G, weight)

    # Calculate distance of shortest paths
    dist_bellman = _bellman_ford(G, list(G), weight, pred=pred, dist=dist)

    # Update the weight function to take into account the Bellman--Ford
    # relaxation distances.
    def new_weight(u, v, d):
        return weight(u, v, d) + dist_bellman[u] - dist_bellman[v]

    def dist_path(v):
        paths = {v: [v]}
        _dijkstra(G, v, new_weight, paths=paths)
        return paths

    def _johnson_subset(chunk):
        return {node: dist_path(node) for node in chunk}

    total_cores = nxp.cpu_count()
    if get_chunks == "chunks":
        num_in_chunk = max(len(G.nodes) // total_cores, 1)
        node_chunks = nxp.chunks(G.nodes, num_in_chunk)
    else:
        node_chunks = get_chunks(G.nodes)

    results = Parallel(n_jobs=total_cores)(
        delayed(_johnson_subset)(chunk) for chunk in node_chunks
    )
    return {v: d_path for result_chunk in results for v, d_path in result_chunk.items()}<|MERGE_RESOLUTION|>--- conflicted
+++ resolved
@@ -25,7 +25,6 @@
 ]
 
 
-<<<<<<< HEAD
 def all_pairs_dijkstra(G, cutoff=None, weight="weight", get_chunks="chunks"):
     """The parallel implementation first divides the nodes into chunks and then
     creates a generator to lazily compute shortest paths and lengths for each
@@ -122,11 +121,6 @@
 def all_pairs_dijkstra_path(G, cutoff=None, weight="weight", get_chunks="chunks"):
     """The parallel implementation first divides the nodes into chunks and then
     creates a generator to lazily compute shortest paths for each `node_chunk`, and
-=======
-def all_pairs_bellman_ford_path(G, weight="weight", get_chunks="chunks"):
-    """The parallel implementation first divides the nodes into chunks and then
-    creates a generator to lazily compute shortest paths for each node_chunk, and
->>>>>>> ea652830
     then employs joblib's `Parallel` function to execute these computations in
     parallel across all available CPU cores.
 
@@ -136,7 +130,6 @@
         A function that takes in an iterable of all the nodes as input and returns
         an iterable `node_chunks`. The default chunking is done by slicing the
         `G.nodes` into `n` chunks, where `n` is the number of CPU cores.
-<<<<<<< HEAD
 
     networkx.all_pairs_dijkstra_path : https://networkx.org/documentation/stable/reference/algorithms/generated/networkx.algorithms.shortest_paths.weighted.all_pairs_dijkstra_path.html#all-pairs-dijkstra-path
     """
@@ -213,11 +206,18 @@
             yield path_length
 
 
-def all_pairs_bellman_ford_path(G, weight="weight"):
-    """The parallel computation is implemented by computing the
-    shortest paths for each node concurrently.
-=======
->>>>>>> ea652830
+def all_pairs_bellman_ford_path(G, weight="weight", get_chunks="chunks"):
+    """The parallel implementation first divides the nodes into chunks and then
+    creates a generator to lazily compute shortest paths for each node_chunk, and
+    then employs joblib's `Parallel` function to execute these computations in
+    parallel across all available CPU cores.
+
+    Parameters
+    ------------
+    get_chunks : str, function (default = "chunks")
+        A function that takes in an iterable of all the nodes as input and returns
+        an iterable `node_chunks`. The default chunking is done by slicing the
+        `G.nodes` into `n` chunks, where `n` is the number of CPU cores.
 
     networkx.all_pairs_bellman_ford_path : https://networkx.org/documentation/stable/reference/algorithms/generated/networkx.algorithms.shortest_paths.weighted.all_pairs_bellman_ford_path.html#all-pairs-bellman-ford-path
     """
