--- conflicted
+++ resolved
@@ -9,10 +9,7 @@
 
 __all__ = [
     "all_pairs_bellman_ford_path",
-<<<<<<< HEAD
-=======
     "johnson",
->>>>>>> 882646bf
 ]
 
 
@@ -53,13 +50,10 @@
     paths_chunk_generator = (
         delayed(_process_node_chunk)(node_chunk) for node_chunk in node_chunks
     )
-<<<<<<< HEAD
 
     for path_chunk in Parallel(n_jobs=nxp.cpu_count())(paths_chunk_generator):
         for path in path_chunk:
             yield path
-=======
-    return paths
 
 
 def johnson(G, weight="weight", get_chunks="chunks"):
@@ -110,4 +104,4 @@
         delayed(_johnson_subset)(chunk) for chunk in node_chunks
     )
     return {v: d_path for result_chunk in results for v, d_path in result_chunk.items()}
->>>>>>> 882646bf
+  