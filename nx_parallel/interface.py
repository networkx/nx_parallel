from .algorithms.centrality.betweenness import betweenness_centrality
from .algorithms.isolate import number_of_isolates, isolates, is_isolate


__all__ = ["Dispatcher"]


class Dispatcher:
    # =============================
    # Centrality
    betweenness_centrality = betweenness_centrality

    # Isolates
    number_of_isolates = number_of_isolates
    isolates = isolates
    is_isolate = is_isolate
    # =============================

    @staticmethod
    def convert_from_nx(incoming_graph, weight=None, *, name=None):
        import networkx as nx
        from .classes.graph import ParallelGraph

        if isinstance(incoming_graph, nx.Graph):
            return ParallelGraph(incoming_graph)
        raise TypeError(f"Unsupported type of graph: {type(incoming_graph)}")

    @staticmethod
    def convert_to_nx(obj, *, name=None):
        from .classes.graph import ParallelGraph
        import networkx as nx

<<<<<<< HEAD
        if isinstance(obj, nx.Graph):
=======
        if isinstance(obj, ParallelGraph):
>>>>>>> 8f114c0d
            obj = obj.to_networkx()
        return obj

    # @staticmethod
    # def on_start_tests(items):
    #     try:
    #         import pytest
    #     except ImportError:  # pragma: no cover (import)
    #         return
    #     skip = [
    #         ("test_attributes", {"TestBoruvka", "test_mst.py"}),
    #         ("test_weight_attribute", {"TestBoruvka", "test_mst.py"}),
    #     ]
    #     for item in items:
    #         kset = set(item.keywords)
    #         for test_name, keywords in skip:
    #             if item.name == test_name and keywords.issubset(kset):
    #                 item.add_marker(
    #                     pytest.mark.xfail(reason="unable to handle multi-attributed graphs")
    #                 )<|MERGE_RESOLUTION|>--- conflicted
+++ resolved
@@ -28,13 +28,8 @@
     @staticmethod
     def convert_to_nx(obj, *, name=None):
         from .classes.graph import ParallelGraph
-        import networkx as nx
 
-<<<<<<< HEAD
-        if isinstance(obj, nx.Graph):
-=======
         if isinstance(obj, ParallelGraph):
->>>>>>> 8f114c0d
             obj = obj.to_networkx()
         return obj
 
