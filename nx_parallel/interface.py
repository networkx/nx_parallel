--- conflicted
+++ resolved
@@ -1,39 +1,4 @@
-<<<<<<< HEAD
-from nx_parallel.algorithms.bipartite.redundancy import node_redundancy
-from nx_parallel.algorithms.centrality.betweenness import (
-    betweenness_centrality,
-    edge_betweenness_centrality,
-)
-from nx_parallel.algorithms.centrality.closeness import closeness_centrality
-from nx_parallel.algorithms.shortest_paths.generic import all_pairs_all_shortest_paths
-from nx_parallel.algorithms.shortest_paths.weighted import (
-    all_pairs_dijkstra,
-    all_pairs_dijkstra_path_length,
-    all_pairs_dijkstra_path,
-    all_pairs_bellman_ford_path_length,
-    all_pairs_bellman_ford_path,
-    johnson,
-)
-from nx_parallel.algorithms.shortest_paths.unweighted import (
-    all_pairs_shortest_path,
-    all_pairs_shortest_path_length,
-)
-from nx_parallel.algorithms.shortest_paths.dense import floyd_warshall
-from nx_parallel.algorithms.efficiency_measures import local_efficiency
-from nx_parallel.algorithms.isolate import number_of_isolates
-from nx_parallel.algorithms.tournament import (
-    is_reachable,
-    tournament_is_strongly_connected,
-)
-from nx_parallel.algorithms.vitality import closeness_vitality
-from nx_parallel.algorithms.approximation.connectivity import (
-    approximate_all_pairs_node_connectivity,
-)
-from nx_parallel.algorithms.connectivity import connectivity
-from nx_parallel.algorithms.cluster import square_clustering
-=======
 from operator import attrgetter
->>>>>>> 3ebd2a87
 import networkx as nx
 from nx_parallel import algorithms
 
@@ -73,6 +38,7 @@
     "approximate_all_pairs_node_connectivity",
     # Connectivity
     "connectivity.all_pairs_node_connectivity",
+    "floyd_warshall",
 ]
 
 
@@ -110,52 +76,9 @@
     return cls
 
 
-<<<<<<< HEAD
-    # Tournament
-    is_reachable = is_reachable
-    tournament_is_strongly_connected = tournament_is_strongly_connected
-
-    # Centrality
-    betweenness_centrality = betweenness_centrality
-    edge_betweenness_centrality = edge_betweenness_centrality
-    closeness_centrality = closeness_centrality
-
-    # Efficiency
-    local_efficiency = local_efficiency
-
-    # Shortest Paths : generic
-    all_pairs_all_shortest_paths = all_pairs_all_shortest_paths
-
-    # Shortest Paths : weighted graphs
-    all_pairs_dijkstra = all_pairs_dijkstra
-    all_pairs_dijkstra_path_length = all_pairs_dijkstra_path_length
-    all_pairs_dijkstra_path = all_pairs_dijkstra_path
-    all_pairs_bellman_ford_path_length = all_pairs_bellman_ford_path_length
-    all_pairs_bellman_ford_path = all_pairs_bellman_ford_path
-    johnson = johnson
-
-    # Shortest Paths : dense
-    floyd_warshall = floyd_warshall
-
-    # Clustering
-    square_clustering = square_clustering
-
-    # Shortest Paths : unweighted graphs
-    all_pairs_shortest_path = all_pairs_shortest_path
-    all_pairs_shortest_path_length = all_pairs_shortest_path_length
-
-    # Approximation
-    approximate_all_pairs_node_connectivity = approximate_all_pairs_node_connectivity
-
-    # Connectivity
-    all_pairs_node_connectivity = connectivity.all_pairs_node_connectivity
-
-    # =============================
-=======
 @assign_algorithms
 class BackendInterface:
     """BackendInterface class for parallel algorithms."""
->>>>>>> 3ebd2a87
 
     @staticmethod
     def convert_from_nx(graph, *args, **kwargs):
